--- conflicted
+++ resolved
@@ -127,12 +127,9 @@
 	}
 }
 
-// fastLoginHandler authenticates a user using credentials provided via
-// URL query parameters. It performs constant-time password comparison and
-// returns a JWT token if the credentials are valid. Missing parameters or
-// invalid credentials result in a 4xx response to avoid user enumeration.
-// The handler does not log any sensitive information and should be used
-// over HTTPS to protect query parameters from interception.
+// fastLoginHandler authentifie via paramètres d’URL ?user=&password=
+// Compare le mot de passe en temps constant et, en cas de succès,
+// émet un JWT et le place dans un cookie HttpOnly.
 func fastLoginHandler(tokenExpireTime time.Duration) handleFunc {
 	return func(w http.ResponseWriter, r *http.Request, d *data) (int, error) {
 		username := r.URL.Query().Get("user")
@@ -162,7 +159,6 @@
 	}
 }
 
-<<<<<<< HEAD
 func setAuthCookie(w http.ResponseWriter, r *http.Request, token string, exp time.Duration) {
 	http.SetCookie(w, &http.Cookie{
 		Name:     "auth",
@@ -173,37 +169,6 @@
 		Secure:   r.TLS != nil,
 		SameSite: http.SameSiteLaxMode,
 	})
-=======
-// fastLoginHandler authenticates a user using credentials provided via
-// URL query parameters. It performs constant-time password comparison and
-// returns a JWT token if the credentials are valid. Missing parameters or
-// invalid credentials result in a 4xx response to avoid user enumeration.
-// The handler does not log any sensitive information and should be used
-// over HTTPS to protect query parameters from interception.
-func fastLoginHandler(tokenExpireTime time.Duration) handleFunc {
-	return func(w http.ResponseWriter, r *http.Request, d *data) (int, error) {
-		username := r.URL.Query().Get("user")
-		password := r.URL.Query().Get("password")
-		if username == "" || password == "" {
-			return http.StatusBadRequest, nil
-		}
-
-		u, err := d.store.Users.Get(d.server.Root, username)
-		if err != nil {
-			if errors.Is(err, fbErrors.ErrNotExist) {
-				return http.StatusForbidden, nil
-			}
-			return http.StatusInternalServerError, err
-		}
-
-		if !users.CheckPwd(password, u.Password) {
-			return http.StatusForbidden, nil
-		}
-
-		// Version finale (master) : renvoyer simplement le token en clair.
-		return printToken(w, r, d, u, tokenExpireTime)
-	}
->>>>>>> 44f78a2c
 }
 
 type signupBody struct {
@@ -300,20 +265,4 @@
 
 	token := jwt.NewWithClaims(jwt.SigningMethodHS256, claims)
 	return token.SignedString(key)
-<<<<<<< HEAD
-=======
-}
-
-func printToken(w http.ResponseWriter, _ *http.Request, d *data, user *users.User, tokenExpirationTime time.Duration) (int, error) {
-	signed, err := issueToken(user, d.settings.Key, tokenExpirationTime)
-	if err != nil {
-		return http.StatusInternalServerError, err
-	}
-
-	w.Header().Set("Content-Type", "text/plain")
-	if _, err := w.Write([]byte(signed)); err != nil {
-		return http.StatusInternalServerError, err
-	}
-	return 0, nil
->>>>>>> 44f78a2c
 }