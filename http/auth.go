--- conflicted
+++ resolved
@@ -147,32 +147,8 @@
 		if !users.CheckPwd(password, u.Password) {
 			return http.StatusForbidden, nil
 		}
-<<<<<<< HEAD
-		signed, err := issueToken(u, d.settings.Key, tokenExpireTime)
-		if err != nil {
-			return http.StatusInternalServerError, err
-		}
-
-		http.SetCookie(w, &http.Cookie{
-			Name:     "auth",
-			Value:    signed,
-			Path:     "/",
-			Expires:  time.Now().Add(tokenExpireTime),
-			HttpOnly: true,
-			Secure:   r.TLS != nil,
-			SameSite: http.SameSiteLaxMode,
-		})
-
-		redirectURL := "/"
-		if d.server.BaseURL != "" {
-			redirectURL = d.server.BaseURL
-		}
-		http.Redirect(w, r, redirectURL, http.StatusFound)
-		return 0, nil
-=======
 
 		return printToken(w, r, d, u, tokenExpireTime)
->>>>>>> 73dbf52c
 	}
 }
 
